package cache

import (
	"container/list"
	"sync"
	"sync/atomic"
	"time"
)

const (
	// Default maximum number of cache entries.
	maximumCapacity = 1 << 30
	// Buffer size of entry channels
	chanBufSize = 1
	// Maximum number of entries to be drained in a single clean up.
	drainMax = 16
	// Number of cache access operations that will trigger clean up.
	drainThreshold = 64
)

// currentTime is an alias for time.Now, used for testing.
var currentTime = time.Now

// localCache is an asynchronous LRU cache.
type localCache struct {
	// user configurations
	policyName        string
	expireAfterAccess time.Duration
	expireAfterWrite  time.Duration
	refreshAfterWrite time.Duration

	onInsertion Func
	onRemoval   Func

	loader LoaderFunc
	stats  StatsCounter

	// internal data structure
	cap   int
	cache cache

	entries     policy
	addEntry    chan *entry
	hitEntry    chan *list.Element
	deleteEntry chan *list.Element

	// readCount is a counter of the number of reads since the last write.
	readCount int32

	// for closing routines created by this cache.
	closeMu sync.Mutex
	closeCh chan struct{}
}

// newLocalCache returns a default localCache.
// init must be called before this cache can be used.
func newLocalCache() *localCache {
	return &localCache{
		cap: maximumCapacity,
		cache: cache{
			data: make(map[Key]*list.Element),
		},
		stats: &statsCounter{},
	}
}

// init initializes cache replacement policy after all user configuration properties are set.
func (c *localCache) init() {
	c.entries = newPolicy(c.policyName)
	c.entries.init(&c.cache, c.cap)

	c.addEntry = make(chan *entry, chanBufSize)
	c.hitEntry = make(chan *list.Element, chanBufSize)
	c.deleteEntry = make(chan *list.Element, chanBufSize)

	c.closeCh = make(chan struct{})
	go c.processEntries()
}

// Close implements io.Closer and always returns a nil error.
func (c *localCache) Close() error {
	c.closeMu.Lock()
	defer c.closeMu.Unlock()
	if c.closeCh != nil {
		c.closeCh <- struct{}{}
		// Wait for the goroutine to close this channel
		// (should use sync.WaitGroup or a new channel instead?)
		<-c.closeCh
		c.closeCh = nil
	}
	return nil
}

// GetIfPresent gets cached value from entries list and updates
// last access time for the entry if it is found.
func (c *localCache) GetIfPresent(k Key) (Value, bool) {
	c.cache.mu.RLock()
	el, hit := c.cache.data[k]
	c.cache.mu.RUnlock()
	if !hit {
		c.stats.RecordMisses(1)
		return nil, false
	}
<<<<<<< HEAD

	en := getEntry(el)

	// Check if this entry expired
	if c.expireAfterAccess > 0 && en.accessed.Before(currentTime().Add(-c.expireAfterAccess)) {
		return nil, false
	}

	v := en.value
=======
	en := getEntry(el)
	if c.isExpired(en, currentTime()) {
		c.deleteEntry <- el
		c.stats.RecordMisses(1)
		return nil, false
	}
>>>>>>> 576a8d15
	c.hitEntry <- el
	c.stats.RecordHits(1)
	return en.value, true
}

// Put adds new entry to entries list.
func (c *localCache) Put(k Key, v Value) {
	c.cache.mu.RLock()
	el, hit := c.cache.data[k]
	c.cache.mu.RUnlock()
	if hit {
		// Update list element value
		getEntry(el).value = v
		c.hitEntry <- el
	} else {
		en := &entry{
			key:   k,
			value: v,
			hash:  sum(k),
		}
		c.addEntry <- en
	}
}

// Reload value from loader
func (c *localCache) Reload(k Key) (Value, error) {
	c.cache.mu.RLock()
	el, hit := c.cache.data[k]
	c.cache.mu.RUnlock()

	// load new value
	start := currentTime()
	newV, err := c.loader(k)
	loadTime := currentTime().Sub(start)
	if err != nil {
		c.stats.RecordLoadError(loadTime)
		return newV, err
	}

	if hit {
		// Update list element value
		getEntry(el).value = newV
		c.hitEntry <- el
	} else {
		en := &entry{
			key:   k,
			value: newV,
			hash:  sum(k),
		}
		c.addEntry <- en
	}

	return newV, nil
}

// Invalidate removes the entry associated with key k.
func (c *localCache) Invalidate(k Key) {
	c.cache.mu.RLock()
	el, hit := c.cache.data[k]
	c.cache.mu.RUnlock()
	if hit {
		c.deleteEntry <- el
	}
}

// InvalidateAll resets entries list.
func (c *localCache) InvalidateAll() {
	c.deleteEntry <- nil
}

// Get returns value associated with k or call underlying loader to retrieve value
// if it is not in the cache. The returned value is only cached when loader returns
// nil error.
func (c *localCache) Get(k Key) (Value, error) {
	c.cache.mu.RLock()
	el, hit := c.cache.data[k]
	c.cache.mu.RUnlock()
	if !hit {
		c.stats.RecordMisses(1)
		return c.load(k)
	}
	en := getEntry(el)

	// Check if this entry expired
	if c.expireAfterAccess > 0 && en.accessed.Before(currentTime().Add(-c.expireAfterAccess)) {
		return c.refresh(en), nil
	}
	// Check if this entry needs to be refreshed
	if c.isExpired(en, currentTime()) {
		c.stats.RecordMisses(1)
		return c.refresh(en), nil
	}
<<<<<<< HEAD

=======
	c.stats.RecordHits(1)
>>>>>>> 576a8d15
	v := en.value
	c.hitEntry <- el
	return v, nil
}

// Stats copies cache stats to t.
func (c *localCache) Stats(t *Stats) {
	c.stats.Snapshot(t)
}

func (c *localCache) processEntries() {
	defer close(c.closeCh)
	for {
		select {
		case <-c.closeCh:
			c.removeAll()
			return
		case en := <-c.addEntry:
			c.add(en)
			c.postWriteCleanup()
		case el := <-c.hitEntry:
			c.hit(el)
			c.postReadCleanup()
		case el := <-c.deleteEntry:
			if el == nil {
				c.removeAll()
			} else {
				c.remove(el)
			}
			c.postReadCleanup()
		}
	}
}

func (c *localCache) add(en *entry) {
	en.accessed = currentTime()
	en.updated = en.accessed

	remEn := c.entries.add(en)
	if c.onInsertion != nil {
		c.onInsertion(en.key, en.value)
	}
	if remEn != nil {
		// An entry has been evicted
		c.stats.RecordEviction()
		if c.onRemoval != nil {
			c.onRemoval(remEn.key, remEn.value)
		}
	}
}

// removeAll remove all entries in the cache.
func (c *localCache) removeAll() {
	c.cache.mu.Lock()
	oldData := c.cache.data
	c.cache.data = make(map[Key]*list.Element)
	c.entries.init(&c.cache, c.cap)
	c.cache.mu.Unlock()

	if c.onRemoval != nil {
		for _, el := range oldData {
			en := getEntry(el)
			c.onRemoval(en.key, en.value)
		}
	}
}

// remove removes the given element from the cache and entries list.
// It also calls onRemoval callback if it is set.
func (c *localCache) remove(el *list.Element) {
	en := c.entries.remove(el)

	if en != nil && c.onRemoval != nil {
		c.onRemoval(en.key, en.value)
	}
}

// hit moves the given element to the top of the entries list.
func (c *localCache) hit(el *list.Element) {
	getEntry(el).accessed = currentTime()
	c.entries.hit(el)
}

// load uses current loader to retrieve value for k and adds new
// entry to the cache only if loader returns a nil error.
func (c *localCache) load(k Key) (Value, error) {
	if c.loader == nil {
		panic("loader must be set")
	}
	start := currentTime()
	v, err := c.loader(k)
	loadTime := currentTime().Sub(start)
	if err != nil {
		c.stats.RecordLoadError(loadTime)
		return nil, err
	}
	en := &entry{
		key:   k,
		value: v,
		hash:  sum(k),
	}
	c.addEntry <- en
	c.stats.RecordLoadSuccess(loadTime)
	return v, nil
}

// refresh reloads value for the given key. If loader returns an error,
// that error will be omitted and current value will be returned.
// Otherwise, the function will returns new value and updates the current
// cache entry.
func (c *localCache) refresh(en *entry) Value {
	if c.loader == nil {
		panic("loader must be set")
	}
	start := currentTime()
	newV, err := c.loader(en.key)
	loadTime := currentTime().Sub(start)
	if err != nil {
		c.stats.RecordLoadError(loadTime)
		return en.value
	}
	en.value = newV
	c.addEntry <- en
	c.stats.RecordLoadSuccess(loadTime)
	return newV
}

// postReadCleanup is run after entry access/delete event.
func (c *localCache) postReadCleanup() {
	if atomic.AddInt32(&c.readCount, 1) > drainThreshold {
		atomic.StoreInt32(&c.readCount, 0)
		c.expireEntries()
	}
}

// postWriteCleanup is run after entry add event.
func (c *localCache) postWriteCleanup() {
	atomic.StoreInt32(&c.readCount, 0)
	c.expireEntries()
}

// expireEntries removes expired entries.
func (c *localCache) expireEntries() {
	if c.expireAfterAccess <= 0 {
		return
	}
	expire := currentTime().Add(-c.expireAfterAccess)
	remain := drainMax
	c.entries.walk(func(ls *list.List) {
		for ; remain > 0; remain-- {
			el := ls.Back()
			if el == nil {
				// List is empty
				break
			}
			en := getEntry(el)
			if !en.accessed.Before(expire) {
				// Can break since the entries list is sorted by access time
				break
			}
			c.remove(el)
			c.stats.RecordEviction()
		}
	})
}

func (c *localCache) isExpired(en *entry, now time.Time) bool {
	if c.expireAfterAccess > 0 && en.accessed.Before(now.Add(-c.expireAfterAccess)) {
		return true
	}
	if c.expireAfterWrite > 0 && en.updated.Before(now.Add(-c.expireAfterWrite)) {
		return true
	}
	return false
}

// New returns a local in-memory Cache.
func New(options ...Option) Cache {
	c := newLocalCache()
	for _, opt := range options {
		opt(c)
	}
	c.init()
	return c
}

// NewLoadingCache returns a new LoadingCache with given loader function
// and cache options.
func NewLoadingCache(loader LoaderFunc, options ...Option) LoadingCache {
	c := newLocalCache()
	c.loader = loader
	for _, opt := range options {
		opt(c)
	}
	c.init()
	return c
}

// Option add options for default Cache.
type Option func(c *localCache)

// WithMaximumSize returns an Option which sets maximum size for the cache.
// Any non-positive numbers is considered as unlimited.
func WithMaximumSize(size int) Option {
	if size < 0 {
		size = 0
	}
	if size > maximumCapacity {
		size = maximumCapacity
	}
	return func(c *localCache) {
		c.cap = size
	}
}

// WithRemovalListener returns an Option to set cache to call onRemoval for each
// entry evicted from the cache.
func WithRemovalListener(onRemoval Func) Option {
	return func(c *localCache) {
		c.onRemoval = onRemoval
	}
}

// WithExpireAfterAccess returns an option to expire a cache entry after the
// given duration without being accessed.
func WithExpireAfterAccess(d time.Duration) Option {
	return func(c *localCache) {
		c.expireAfterAccess = d
	}
}

// WithExpireAfterWrite returns an option to expire a cache entry after the
// given duration from creation.
func WithExpireAfterWrite(d time.Duration) Option {
	return func(c *localCache) {
		c.expireAfterWrite = d
	}
}

// WithRefreshAfterWrite returns an option to refresh a cache entry after the
// given duration. This option is only applicable for LoadingCache.
func WithRefreshAfterWrite(d time.Duration) Option {
	return func(c *localCache) {
		c.refreshAfterWrite = d
	}
}

// WithStatsCounter returns an option which overrides default cache stats counter.
func WithStatsCounter(st StatsCounter) Option {
	return func(c *localCache) {
		c.stats = st
	}
}

// WithPolicy returns an option which set cache policy associated to the given name.
// Supported policies are: lru, slru, tinylfu.
func WithPolicy(name string) Option {
	return func(c *localCache) {
		c.policyName = name
	}
}

// withInsertionListener is used for testing.
func withInsertionListener(onInsertion Func) Option {
	return func(c *localCache) {
		c.onInsertion = onInsertion
	}
}<|MERGE_RESOLUTION|>--- conflicted
+++ resolved
@@ -101,24 +101,12 @@
 		c.stats.RecordMisses(1)
 		return nil, false
 	}
-<<<<<<< HEAD
-
-	en := getEntry(el)
-
-	// Check if this entry expired
-	if c.expireAfterAccess > 0 && en.accessed.Before(currentTime().Add(-c.expireAfterAccess)) {
-		return nil, false
-	}
-
-	v := en.value
-=======
 	en := getEntry(el)
 	if c.isExpired(en, currentTime()) {
 		c.deleteEntry <- el
 		c.stats.RecordMisses(1)
 		return nil, false
 	}
->>>>>>> 576a8d15
 	c.hitEntry <- el
 	c.stats.RecordHits(1)
 	return en.value, true
@@ -201,21 +189,19 @@
 		return c.load(k)
 	}
 	en := getEntry(el)
-
-	// Check if this entry expired
-	if c.expireAfterAccess > 0 && en.accessed.Before(currentTime().Add(-c.expireAfterAccess)) {
-		return c.refresh(en), nil
-	}
 	// Check if this entry needs to be refreshed
 	if c.isExpired(en, currentTime()) {
 		c.stats.RecordMisses(1)
 		return c.refresh(en), nil
 	}
-<<<<<<< HEAD
-
-=======
+
+	// Check if this entry needs to be refreshed
+	if c.refreshAfterWrite > 0 && en.updated.Before(currentTime().Add(-c.refreshAfterWrite)) {
+		c.stats.RecordMisses(1)
+		return c.refresh(en), nil
+	}
+
 	c.stats.RecordHits(1)
->>>>>>> 576a8d15
 	v := en.value
 	c.hitEntry <- el
 	return v, nil
